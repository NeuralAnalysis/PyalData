--- conflicted
+++ resolved
@@ -664,7 +664,6 @@
        return apply_dim_reduce_model(trial_data, model, signal, out_fieldname)
 
 
-<<<<<<< HEAD
 def concat_TDs(frames, re_index=True):
     """
     Concatenate trial_data structures.
@@ -687,7 +686,8 @@
         return pd.concat(frames, ignore_index=True)
     else:
         return pd.concat(frames)
-=======
+
+      
 @utils.copy_td
 def rename_fields(trial_data, fields):
     """
@@ -773,5 +773,4 @@
 
     return (pd.DataFrame.from_dict({a : b.mean() for (a, b) in trial_data.groupby(groups)},
                                    orient="index")
-                        .drop("trial_id", axis="columns"))
->>>>>>> c150b041
+                        .drop("trial_id", axis="columns"))