--- conflicted
+++ resolved
@@ -334,11 +334,7 @@
     common_ids = np.intersect1d(df_a[join_field].values, df_b[join_field].values)
     subset_a = select_trials(df_a, lambda trial: trial[join_field] in common_ids)
     subset_b = select_trials(df_b, lambda trial: trial[join_field] in common_ids)
-<<<<<<< HEAD
-
-    return subset_a, subset_b
-=======
-    
+
     return subset_a, subset_b
 
 
@@ -352,5 +348,4 @@
     for (i, trial) in df.iterrows():
         yield trial
 
-pd.DataFrame.trials = trials
->>>>>>> f070b50c
+pd.DataFrame.trials = trials