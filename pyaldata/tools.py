import math
import numpy as np
import pandas as pd
from scipy.stats import norm
from sklearn.decomposition import PCA
from sklearn.decomposition import FactorAnalysis
from . import utils


@utils.copy_td
def smooth_signals(trial_data, signals, std=None, hw=None):
    """
    Smooth signal(s)
    
    Parameters
    ----------
    trial_data: pd.DataFrame
        trial data
    signals: list of strings
        signals to be smoothed
    std : float (optional)
        standard deviation of the smoothing window
        default 0.05 seconds
    hw : float (optional)
        half-width of the smoothing window
    
    Returns
    -------
    trial_data: DataFrame with the appropriate fields smoothed
    """
    bin_size = trial_data.iloc[0]['bin_size']

    if hw is None:
        if std is None:
            std = 0.05
    else:
        assert (std is None), "only give hw or std"

        std = utils.hw_to_std(hw)

    win = utils.norm_gauss_window(bin_size, std)

    if isinstance(signals, str):
        signals = [signals]

    for (i, trial) in trial_data.iterrows():
        for sig in signals:
            trial_data.at[i, sig] = utils.smooth_data(trial[sig], win=win)

    return trial_data


@utils.copy_td
def add_firing_rates(trial_data, method, std=None, hw=None, win=None):
    """
    Add firing rate fields calculated from spikes fields

    Parameters
    ----------
    trial_data : pd.DataFrame
        trial_data dataframe
    method : str
        'bin' or 'smooth'
    std : float (optional)
        standard deviation of the Gaussian window to smooth with
        default 0.05 seconds
    hw : float (optional)
        half-width of the of the Gaussian window to smooth with
    win : 1D array
        smoothing window

    Returns
    -------
    td : pd.DataFrame
        trial_data with '_rates' fields added
    """
    spike_fields = [name for name in trial_data.columns.values if name.endswith("_spikes")]
    rate_suffix = "_rates"
    rate_fields = [utils.remove_suffix(name, "_spikes") + rate_suffix for name in spike_fields]

    bin_size = trial_data.iloc[0]['bin_size']

    if method == "smooth":
        # NOTE creating the smoothing window here might be faster
        def get_rate(spikes):
            return utils.smooth_data(spikes, bin_size, std, hw, win) / bin_size

    elif method == "bin":
        assert all([x is None for x in [std, hw, win]]), "If binning is used, then std, hw, and win have no effect, so don't provide them."

        def get_rate(spikes):
            return spikes / bin_size

    # calculate rates for every spike field
    for (spike_field, rate_field) in zip(spike_fields, rate_fields):
        trial_data[rate_field] = [get_rate(spikes) for spikes in trial_data[spike_field]]

    return trial_data


@utils.copy_td
def add_gradient(trial_data, signal, outfield=None):
    """
    Compute the gradient of signal in time

    Parameters
    ----------
    trial_data : pd.DataFrame
        data in trial_data format
    signal : str
        name of the field whose gradient we want to compute
    outfield : str (optional)
        if given, the name of the field in which to store the gradient
        if not given, 'd' is prepended to the signal

    Returns
    -------
    trial_data : pd.DataFrame
        copy of trial_data with the gradient field added
    """
    if outfield is None:
        outfield = 'd' + signal

    trial_data[outfield] = [np.gradient(s, axis=0) for s in trial_data[signal]]

    return trial_data


def getTDidx(trial_data, col, v):
    '''
    Return tral_data with only the rows where selected column col holds the specific value v
    
    Input:
    trial_data: DataFrame object with data
    col: column index or string 
    v: value of interest to select data
    
    Output:
    trial_data: DataFrame object with data
    
    '''
    
    return  trial_data.loc[trial_data[col] == v]

def truncTD(trial_data,idx_start, idx_end,signals):
    '''
    Function that will truncate the dataframe based on the values of columns idx_start and idx_end
    
    Input:
    trial_data: DataFrames structure
    idx_start: column index with values of start time
    idx_end: column index with value of start time
    signals: list of signals we want to truncate
    
    Output:
    trial_data: DataFrames structure with truncated data
    
    '''
    trial_data_exit=trial_data.copy()
    for trial in trial_data.index:
        for iSig in signals:
            
            data=np.array(trial_data.loc[trial,iSig])
            idx_s=trial_data.loc[trial,idx_start['target']]+idx_start['shift']
            
            idx_e=trial_data.loc[trial,idx_end['target']]+idx_end['shift']
            
            truncate=data[np.int(idx_s)-1:np.int(idx_e),:]
            trial_data_exit.at[trial,iSig]=truncate
    return trial_data_exit

def projLow (trial_data, params, out_info):
    """
    Function to project data to low dimensional space and store scores in trial data
    
    Input:
    trial_data: DataFrames structure with data
    params: struct containing parameters
        params['algorithm'] : (string) which algorith, e.g. 'pca', 'fa', 'ppca'
        params['signals']: (list) which signals
        params['num_dims']: how many dimensions (for FA). Default is dimensionality of input
    out_info: structure of information obtained from dimReduce.
        out_info['w']: weight matrix for projections
        out_info['scores']: scores for the components
        out_info['eigen']: eigenvalues for PC ranking
    
    Output:
    trial_data: DataFrames structure with data and additional field with 
    
    TODO:
    
    - SUBTRACT MEAN FROM DATA
    
    """
    signals=params['signals']
    for iSig in signals:
        series= trial_data[iSig].copy()
        for trial in trial_data.index:
            data = trial_data.loc[trial,'M1_spikes']
            latent = data.dot(out_info['w'])
            series.at[trial]=latent
        trial_data[iSig+'_'+params['algorithm']]=series
        
    return trial_data

def binTD (trial_data, num_bins, isSpikes):

    fn_spikes = [col for col in trial_data.columns if 'spikes' in col]
    fn_time = ['vel', 'pos','acc']
    fn_idx =  [col for col in trial_data.columns if 'idx' in col]

    do_avg = False
    for trial in trial_data.index:
        t = range(0,np.shape(trial_data.loc[trial,fn_time[0]])[0])
        if do_avg:
            t_bin = [1 , t[-1]+1]
            num_bins = t[-1]
        else:
            t_bin = range(0,t[-1],num_bins)
        
        # update entry to new bin size
        trial_data.at[trial,'bin_size'] = num_bins * trial_data.loc[trial, 'bin_size']

        # process spike fields
        # for now I am going to assume that we already did the smoothing, so we will just do the average
        if isSpikes:
            for iArray in range(len(fn_spikes)):
                temp = np.array(trial_data.loc[trial, fn_spikes[iArray]])
                # fr is size bins * neurons 
                fr = np.zeros((len(t_bin)-1,np.shape(temp)[1]))
                for iBin in range(len(t_bin)-1):
                    fr[iBin,:] = np.sum(temp[t_bin[iBin]:t_bin[iBin+1],:],axis=0)

                trial_data.at[trial, fn_spikes[iArray]] = fr

        else:
            for iArray in range(len(fn_spikes)):
                temp = np.array(trial_data.loc[trial, fn_spikes[iArray]])
                # fr is size bins * neurons 
                fr = np.zeros((len(t_bin)-1,np.shape(temp)[1]))
                for iBin in range(len(t_bin)-1):
                    fr[iBin,:] = np.mean(temp[t_bin[iBin]:t_bin[iBin+1],:])

                trial_data.at[trial, fn_spikes[iArray]] = fr

        # process other time fields
        for iSig in range(len(fn_time)):
            temp = np.array(trial_data.loc[trial, fn_time[iSig]])
            
            kin = np.zeros((len(t_bin)-1,np.shape(temp)[1]))
            for iBin in range(len(t_bin)-1):
                kin[iBin,:] = np.mean(temp[t_bin[iBin]:t_bin[iBin+1],:],axis=0)
            
            trial_data.at[trial, fn_time[iSig]] = kin

        # process index fields
        for iIdx in range(len(fn_idx)):
            temp = trial_data.loc[trial,fn_idx[iIdx]]
            
            if temp > len(t):
                temp = len(t)
            
            if temp <= 0:
                temp = np.nan
            
            if math.isnan(temp):
                temp = np.nan

            if not math.isnan(temp):
                temp = np.int(temp)
                temp_adjust = 0
                temp=t[temp]
                matches = list(i for i,e in enumerate(t_bin) if e <= temp)

                temp_adjust = matches[-1]
            
            trial_data.at[trial, fn_idx[iIdx]] = temp_adjust
    
    return trial_data



<<<<<<< HEAD
@utils.copy_td
def merge_signals(trial_data, signals, out_fieldname):
    """
    Merge two signals under a new name
=======

@utils.copy_td
def add_norm(trial_data, signal):
    """
    Add the norm of the signal to the dataframe
    Parameters
    ----------
    trial_data : pd.DataFrame
        trial_data dataframe
    signal : str
        field to take the norm of

    Returns
    -------
    td : pd.DataFrame
        trial_data with '_norm' fields added
    """
    norm_field_name = signal + "_norm"

    trial_data[norm_field_name] = [np.linalg.norm(s, axis=1) for s in trial_data[signal]]
    
    return trial_data
    

@utils.copy_td
def center_signal(trial_data, signal, train_trials=None):
    """
    Center signal by removing the mean across time

    Parameters
    ----------
    trial_data : pd.DataFrame
        data in trial_data format
    signal : str
        column to center
        TODO extend to multiple columns
    train_trials : list of int
        indices of the trials to consider when calculating the mean

    Returns
    -------
    trial_data : pd.DataFrame
        data with the given field centered
    """
    whole_signal = utils.concat_trials(trial_data, signal, train_trials)
    col_mean = np.mean(whole_signal, axis=0)

    trial_data[signal] = [s - col_mean for s in trial_data[signal]]

    return trial_data


@utils.copy_td
def z_score_signal(trial_data, signal, train_trials=None):
    """
    z-score signal by removing the mean across time
    and dividing by the standard deviation

>>>>>>> bfbab55c

    Parameters
    ----------
    trial_data : pd.DataFrame
        data in trial_data format
<<<<<<< HEAD
    signals : list of str
        name of the fields we want to merge
    out_fieldname : str
        name of the field in which to store the output
=======
    signal : str
        column to z-score
        TODO extend to multiple columns
    train_trials : list of int
        indices of the trials to consider when calculating the mean and std
>>>>>>> bfbab55c

    Returns
    -------
    trial_data : pd.DataFrame
<<<<<<< HEAD
        copy of trial_data with out_fieldname added
    """
    trial_data[out_fieldname] = [np.column_stack(row) for row in trial_data[signals].values]
=======
        data with the given field z-scored
    """
    whole_signal = utils.concat_trials(trial_data, signal, train_trials)
    col_mean = np.mean(whole_signal, axis=0)
    col_std = np.std(whole_signal, axis=0)

    trial_data[signal] = [(s - col_mean) / col_std for s in trial_data[signal]]

    return trial_data


@utils.copy_td
def sqrt_transform_signal(trial_data, signal, train_trials=None):
    """
    square-root transform signal

    Parameters
    ----------
    trial_data : pd.DataFrame
        data in trial_data format
    signal : str
        column to transform
        TODO extend to multiple columns
    train_trials : list of int
        warning: not used, only here for consistency with other functions
        indices of the trials to consider when calculating the mean and std

    Returns
    -------
    trial_data : pd.DataFrame
        data with the given field transformed
    """
    if train_trials is not None:
        utils.warnings.warn("train_trials is not used in sqrt_transform")

    for s in trial_data[signal]:
        if (s < 0).any():
            raise ValueError("signal cannot contain negative values when square-root transforming")

    trial_data[signal] = [np.sqrt(s) for s in trial_data[signal]]

    return trial_data


@utils.copy_td
def zero_normalize_signal(trial_data, signal, train_trials=None):
    """
    Zero-normalize signal to 0-1 by removing the minimum, then dividing by the range

    Parameters
    ----------
    trial_data : pd.DataFrame
        data in trial_data format
    signal : str
        column to normalize
        TODO extend to multiple columns
    train_trials : list of int
        indices of the trials to consider when calculating the minimum and range

    Returns
    -------
    trial_data : pd.DataFrame
        data with the given field normalized
    """
    whole_signal = utils.concat_trials(trial_data, signal, train_trials)
    col_min = np.min(whole_signal, axis=0)
    col_range = utils.get_range(whole_signal, axis=0)

    trial_data[signal] = [(s - col_min) / col_range for s in trial_data[signal]]

    return trial_data


@utils.copy_td
def center_normalize_signal(trial_data, signal, train_trials=None):
    """
    Center-normalize signal by removing the mean, then dividing by the range

    Parameters
    ----------
    trial_data : pd.DataFrame
        data in trial_data format
    signal : str
        column to normalize
        TODO extend to multiple columns
    train_trials : list of int
        indices of the trials to consider when calculating the mean and range

    Returns
    -------
    trial_data : pd.DataFrame
        data with the given field normalized
    """
    whole_signal = utils.concat_trials(trial_data, signal, train_trials)
    col_mean = np.mean(whole_signal, axis=0)
    col_range = utils.get_range(whole_signal, axis=0)

    trial_data[signal] = [(s - col_mean) / col_range for s in trial_data[signal]]

    return trial_data


@utils.copy_td
def soft_normalize_signal(trial_data, signal, train_trials=None, alpha=5):
    """
    Soft normalize signal a la Churchland papers

    Parameters
    ----------
    trial_data : pd.DataFrame
        data in trial_data format
    signal : str
        column to normalize
        TODO extend to multiple columns
    train_trials : list of int
        indices of the trials to consider when calculating the range
    alpha : float, default 5
        normalization factor = firing rate range + alpha

    Returns
    -------
    trial_data : pd.DataFrame
        data with the given field soft-normalized
    """
    whole_signal = utils.concat_trials(trial_data, signal, train_trials)

    norm_factor = utils.get_range(whole_signal) + alpha

    trial_data[signal] = [s / norm_factor for s in trial_data[signal]]

    return trial_data


@utils.copy_td
def transform_signal(trial_data, signal, transformations, train_trials=None, **kwargs):
    """
    Apply transformation(s) to signal

    Parameters
    ----------
    trial_data : pd.DataFrame
        data in trial_data format
    signal : str
        column to normalize
        TODO extend to multiple columns
    transformations : str or list of str
        transformations to apply
        if it's a list of strings, the corresponding transformations are applied in the given order
        Currently implemented:  'center',
                                'center_normalize',
                                'zero_normalize',
                                'sqrt' or 'sqrt_transform',
                                'z-score' or 'z_score',
                                'zero_normalize',
                                'soft_normalize'
    train_trials : list of int
        indices of the trials to consider for setting up the transformations
    kwargs
        keyword arguments to pass to the transformation functions

    Returns
    -------
    trial_data : pd.DataFrame
        data with the given field transformed
    """
    method_dict = {"center" : center_signal,
                   "center_normalize" : center_normalize_signal,
                   "zero_normalize" : zero_normalize_signal,
                   "sqrt_transform" : sqrt_transform_signal,
                   "sqrt" : sqrt_transform_signal,
                   "z_score" : z_score_signal,
                   "z-score" : z_score_signal,
                   "zero_normalize" : zero_normalize_signal,
                   "soft_normalize" : soft_normalize_signal}

    if isinstance(transformations, str):
        transformations = [transformations]

    for trans in transformations:
        trial_data = method_dict[trans](trial_data, signal, train_trials, **kwargs)
>>>>>>> bfbab55c

    return trial_data<|MERGE_RESOLUTION|>--- conflicted
+++ resolved
@@ -280,97 +280,101 @@
 
 
 
-<<<<<<< HEAD
+
 @utils.copy_td
 def merge_signals(trial_data, signals, out_fieldname):
     """
     Merge two signals under a new name
-=======
-
-@utils.copy_td
-def add_norm(trial_data, signal):
-    """
-    Add the norm of the signal to the dataframe
-    Parameters
-    ----------
-    trial_data : pd.DataFrame
-        trial_data dataframe
-    signal : str
-        field to take the norm of
-
-    Returns
-    -------
-    td : pd.DataFrame
-        trial_data with '_norm' fields added
-    """
-    norm_field_name = signal + "_norm"
-
-    trial_data[norm_field_name] = [np.linalg.norm(s, axis=1) for s in trial_data[signal]]
-    
-    return trial_data
-    
-
-@utils.copy_td
-def center_signal(trial_data, signal, train_trials=None):
-    """
-    Center signal by removing the mean across time
-
-    Parameters
-    ----------
-    trial_data : pd.DataFrame
-        data in trial_data format
-    signal : str
-        column to center
-        TODO extend to multiple columns
-    train_trials : list of int
-        indices of the trials to consider when calculating the mean
-
-    Returns
-    -------
-    trial_data : pd.DataFrame
-        data with the given field centered
-    """
-    whole_signal = utils.concat_trials(trial_data, signal, train_trials)
-    col_mean = np.mean(whole_signal, axis=0)
-
-    trial_data[signal] = [s - col_mean for s in trial_data[signal]]
-
-    return trial_data
-
-
-@utils.copy_td
-def z_score_signal(trial_data, signal, train_trials=None):
-    """
-    z-score signal by removing the mean across time
-    and dividing by the standard deviation
-
->>>>>>> bfbab55c
-
-    Parameters
-    ----------
-    trial_data : pd.DataFrame
-        data in trial_data format
-<<<<<<< HEAD
+    Parameters
+    ----------
+    trial_data : pd.DataFrame
+        data in trial_data format
     signals : list of str
         name of the fields we want to merge
     out_fieldname : str
         name of the field in which to store the output
-=======
+        
+    Returns
+    -------
+    trial_data : pd.DataFrame
+        copy of trial_data with out_fieldname added
+    """
+    trial_data[out_fieldname] = [np.column_stack(row) for row in trial_data[signals].values]
+    
+    return trial_data
+
+
+@utils.copy_td
+def add_norm(trial_data, signal):
+    """
+    Add the norm of the signal to the dataframe
+    Parameters
+    ----------
+    trial_data : pd.DataFrame
+        trial_data dataframe
+    signal : str
+        field to take the norm of
+
+    Returns
+    -------
+    td : pd.DataFrame
+        trial_data with '_norm' fields added
+    """
+    norm_field_name = signal + "_norm"
+
+    trial_data[norm_field_name] = [np.linalg.norm(s, axis=1) for s in trial_data[signal]]
+    
+    return trial_data
+    
+
+@utils.copy_td
+def center_signal(trial_data, signal, train_trials=None):
+    """
+    Center signal by removing the mean across time
+
+    Parameters
+    ----------
+    trial_data : pd.DataFrame
+        data in trial_data format
+    signal : str
+        column to center
+        TODO extend to multiple columns
+    train_trials : list of int
+        indices of the trials to consider when calculating the mean
+
+    Returns
+    -------
+    trial_data : pd.DataFrame
+        data with the given field centered
+    """
+    whole_signal = utils.concat_trials(trial_data, signal, train_trials)
+    col_mean = np.mean(whole_signal, axis=0)
+
+    trial_data[signal] = [s - col_mean for s in trial_data[signal]]
+
+    return trial_data
+
+
+@utils.copy_td
+def z_score_signal(trial_data, signal, train_trials=None):
+    """
+    z-score signal by removing the mean across time
+    and dividing by the standard deviation
+
+
+    Parameters
+    ----------
+    trial_data : pd.DataFrame
+        data in trial_data format
     signal : str
         column to z-score
         TODO extend to multiple columns
     train_trials : list of int
         indices of the trials to consider when calculating the mean and std
->>>>>>> bfbab55c
-
-    Returns
-    -------
-    trial_data : pd.DataFrame
-<<<<<<< HEAD
-        copy of trial_data with out_fieldname added
-    """
-    trial_data[out_fieldname] = [np.column_stack(row) for row in trial_data[signals].values]
-=======
+
+    Returns
+    -------
+    trial_data : pd.DataFrame
         data with the given field z-scored
     """
     whole_signal = utils.concat_trials(trial_data, signal, train_trials)
@@ -508,6 +512,7 @@
 def transform_signal(trial_data, signal, transformations, train_trials=None, **kwargs):
     """
     Apply transformation(s) to signal
+
 
     Parameters
     ----------
@@ -531,6 +536,7 @@
     kwargs
         keyword arguments to pass to the transformation functions
 
+
     Returns
     -------
     trial_data : pd.DataFrame
@@ -551,6 +557,6 @@
 
     for trans in transformations:
         trial_data = method_dict[trans](trial_data, signal, train_trials, **kwargs)
->>>>>>> bfbab55c
+
 
     return trial_data