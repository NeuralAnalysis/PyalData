--- conflicted
+++ resolved
@@ -5,170 +5,6 @@
 import warnings
 
 
-<<<<<<< HEAD
-=======
-def mat2dataframe(path, shift_idx_fields, td_name=None):
-    """
-    Load a trial_data .mat file and turn it into a pandas DataFrame
-
-    Parameters
-    ----------
-    path : str
-        path to the .mat file to load
-        "Can also pass open file-like object."
-    td_name : str, optional
-        name of the variable under which the data was saved
-    shift_idx_fields : bool
-        whether to shift the idx fields
-        set to True if the data was exported from matlab
-        using its 1-based indexig
-
-    Returns
-    -------
-    df : pd.DataFrame
-        pandas dataframe replicating the trial_data format
-        each row is a trial
-    """
-    try:
-        mat = scipy.io.loadmat(path, simplify_cells=True)
-    except NotImplementedError:
-        try:
-            import mat73
-        except ImportError:
-            raise ImportError("Must have mat73 installed to load mat73 files.")
-        else:
-            mat = mat73.loadmat(path)
-
-    real_keys = [k for k in mat.keys() if not (k.startswith("__") and k.endswith("__"))]
-
-    if td_name is None:
-        if len(real_keys) == 0:
-            raise ValueError("Could not find dataset name. Please specify td_name.")
-        elif len(real_keys) > 1:
-            raise ValueError("More than one datasets found. Please specify td_name.")
-
-        assert len(real_keys) == 1
-
-        td_name = real_keys[0]
-
-    df = pd.DataFrame(mat[td_name])
-
-    df = clean_0d_array_fields(df)
-    df = clean_integer_fields(df)
-
-    if shift_idx_fields:
-        df = backshift_idx_fields(df)
-
-    return df 
-
-
-def norm_gauss_window(bin_length, std):
-    """
-    Gaussian window with its mass normalized to 1
-
-    Parameters
-    ----------
-    bin_length : float
-        binning length of the array we want to smooth in ms
-    std : float
-        standard deviation of the window
-        use hw_to_std to calculate std based from half-width
-
-    Returns
-    -------
-    win : 1D np.array
-        Gaussian kernel with
-            length: 10*std/bin_length
-            mass normalized to 1
-    """
-    win = scs.gaussian(int(10*std/bin_length), std/bin_length)
-    return win / np.sum(win)
-
-
-def hw_to_std(hw):
-    """
-    Convert half-width to standard deviation for a Gaussian window.
-    """
-    return hw / (2 * np.sqrt(2 * np.log(2)))
-
-
-def smooth_data(mat, dt=None, std=None, hw=None, win=None):
-    """
-    Smooth a 1D array or every column of a 2D array
-
-    Parameters
-    ----------
-    mat : 1D or 2D np.array
-        vector or matrix whose columns to smooth
-        e.g. recorded spikes in a time x neuron array
-    dt : float
-        length of the timesteps in seconds
-    std : float (optional)
-        standard deviation of the smoothing window
-    hw : float (optional)
-        half-width of the smoothing window
-    win : 1D array-like (optional)
-        smoothing window to convolve with
-
-    Returns
-    -------
-    np.array of the same size as mat
-    """
-    assert only_one_is_not_None((win, hw, std))
-
-    if win is None:
-        assert dt is not None, "specify dt if not supplying window"
-
-        if std is None:
-            std = hw_to_std(hw)
-
-        win = norm_gauss_window(dt, std)
-
-    if mat.ndim == 1 or mat.ndim == 2:
-        return convolve1d(mat, win, axis=0, output=np.float32, mode='reflect')
-    else:
-        raise ValueError("mat has to be a 1D or 2D array")
-
-
-def z_score(arr):
-    """
-    z-score function by removing the mean and dividing by the standard deviation (across time)
-
-    Parameters
-    ----------
-    arr : np.array
-        array to z-score
-        time on the first axis
-
-    Returns
-    -------
-    z-scored array with the same shape as arr
-    """
-    return (arr - arr.mean(axis=0)) / arr.std(axis=0)
-
-
-def center(arr):
-    """
-    Center array by removing the mean across time
-
-    Parameters
-    ----------
-    arr : np.array
-        array to center
-        time on the first axis
-
-    Returns
-    -------
-    centered array with the same shape as arr
-    """
-    return arr - arr.mean(axis=0)
-
-
-def only_one_is_not_None(args):
-    return sum([arg is not None for arg in args]) == 1
-
-
->>>>>>> 60d09b2b
 def copy_td(func):
     """
     Call copy on the first argument of the function and work on the copied value
@@ -320,111 +156,4 @@
     if ref_field is None:
         ref_field = [col for col in trial.index.values if col.endswith("spikes") or col.endswith("rates")][0]
 
-<<<<<<< HEAD
     return np.size(trial[ref_field], axis=0)
-=======
-    return np.size(trial[ref_field], axis=0)
-
-
-def remove_cmp_formatting(s):
-    """
-    Used in read_cmp() to remove formatting in .cmp file
-    
-    Parameters
-    ----------
-    s: str
-        one line in the file
-        
-    Returns
-    -------
-    list of strings
-    """
-    for r in (('\t', ' '), ('\n', ''), ('elec', '')):
-        s = s.replace(*r)       
-    return s.split() 
-
-
-def read_cmp(file_path):
-    """
-    Read in Blackrock Microsystems .cmp file into Python
-    
-    Parameters
-    ----------
-    file_path: str
-        .cmp file path + name 
-        
-    Returns
-    -------
-    df_array: dataframe of shape (num electrodes, 5)
-        [col (int), row (int), channel number (str), within_channel_num (int), global electrode number (int)]
-    """
-    # Open file, remove comments and remove other formatting we don't need
-    with open(file_path) as f:
-        temp = [line for line in f if not line.startswith('//')] 
-    clean_lsts = [remove_cmp_formatting(l) for l in temp[1:]]
-    df = pd.DataFrame(clean_lsts, columns=['array_col', 'array_row', 'channel_num', 'within_channel_num', 'global_enum']).dropna()
-
-    # Convert columns to integers - errors='igore' return the column unchanged if it cannot be converted to a numeric type
-    df_array = df.apply(pd.to_numeric, errors='ignore')
-    
-    return df_array
-
-
-@copy_td
-def clean_0d_array_fields(df):
-    """
-    Loading v7.3 MAT files, sometimes scalers are stored as 0-dimensional arrays for some reason.
-    This converts those back to scalars.
-
-    Parameters
-    ----------
-    df : pd.DataFrame
-        data in trial_data format
-
-    Returns
-    -------
-    a copy of df with the relevant fields changed
-    """
-    for c in df.columns:
-        if isinstance(df[c].values[0], np.ndarray):
-            if all([arr.ndim == 0 for arr in df[c]]):
-                df[c] = [arr.item() for arr in df[c]]
-
-    return df
-
-
-@copy_td
-def clean_integer_fields(df):
-    """
-    Modify fields that store integers as floats to store them as integers instead.
-
-    Parameters
-    ----------
-    df : pd.DataFrame
-        data in trial_data format
-
-    Returns
-    -------
-    a copy of df with the relevant fields changed
-    """
-    for field in df.columns:
-        if isinstance(df[field].values[0], np.ndarray):
-            try:
-                int_arrays = [np.int32(arr) for arr in df[field]]
-            except:
-                print(f"array field {field} could not be converted to int.")
-            else:
-                if all([np.allclose(int_arr, arr) for (int_arr, arr) in zip(int_arrays, df[field])]):
-                    df[field] = int_arrays
-        else:
-            if not isinstance(df[field].values[0], str):
-                try:
-                    int_version = np.int32(df[field])
-                except:
-                        print(f"field {field} could not be converted to int.")
-                else:
-                    if np.allclose(int_version, df[field]):
-                        df[field] = int_version
-
-    return df
->>>>>>> 60d09b2b
